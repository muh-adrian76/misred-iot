--- conflicted
+++ resolved
@@ -1,15 +1,10 @@
 {
   "name": "misred-iot-backend",
-<<<<<<< HEAD
   "version": "1.0.0",
-=======
-  "version": "1.0.50",
->>>>>>> 2e8fbd0e
   "type": "module",
   "scripts": {
     "test": "echo \"Error: no test specified\" && exit 1",
     "dev-bun": "concurrently \"bun run --watch src/server.ts\" \"bun run --watch src/lib/tokenizer.ts\"",
-<<<<<<< HEAD
     "dev": "concurrently \"ts-node-dev --respawn src/server.ts\" \"ts-node-dev --respawn src/lib/tokenizer.ts\"",
     "truncate-bun": "bun run src/lib/truncate.ts",
     "truncate": "ts-node src/lib/truncate.ts",
@@ -17,18 +12,13 @@
     "reset-db": "npm run truncate-npm alarms widgets payloads_value payloads datastreams devices dashboards users",
     "publisher-bun": "bun run src/lib/publisher.ts",
     "publisher": "ts-node run src/lib/publisher.ts"
-=======
-    "dev-npm": "concurrently \"ts-node-dev --respawn src/server.ts\" \"ts-node-dev --respawn src/lib/tokenizer.ts\"",
-    "truncate-bun": "bun run src/lib/truncate.ts",
-    "truncate-npm": "ts-node src/lib/truncate.ts",
-    "reset-db-bun": "bun run truncate-bun alarms widgets payloads_value payloads datastreams devices dashboards users",
-    "reset-db-npm": "npm run truncate-npm alarms widgets payloads_value payloads datastreams devices dashboards users",
-    "publisher-bun": "bun run src/lib/publisher.ts",
-    "publisher-npm": "ts-node run src/lib/publisher.ts"
->>>>>>> 2e8fbd0e
   },
   "dependencies": {
     "@chirpstack/chirpstack-api": "^4.11.1",
+    "@elysiajs/cors": "^1.3.3",
+    "@elysiajs/jwt": "^1.3.1",
+    "@elysiajs/swagger": "^1.3.0",
+    "bcrypt": "^6.0.0",
     "@elysiajs/cors": "^1.3.3",
     "@elysiajs/jwt": "^1.3.1",
     "@elysiajs/swagger": "^1.3.0",
@@ -38,17 +28,28 @@
     "elysia": "^1.3.4",
     "emailjs": "^4.0.3",
     "google-auth-library": "^9.15.1",
+    "elysia": "^1.3.4",
+    "emailjs": "^4.0.3",
+    "google-auth-library": "^9.15.1",
     "mqtt": "^5.10.4",
+    "mysql2": "^3.13.0",
+    "uuid": "^11.1.0"
     "mysql2": "^3.13.0",
     "uuid": "^11.1.0"
   },
   "devDependencies": {
+    "@types/bcrypt": "^5.0.2",
     "@types/bcrypt": "^5.0.2",
     "@types/node-fetch": "^2.6.12",
     "bun-types": "latest",
     "ts-node": "^10.9.2",
     "ts-node-dev": "^2.0.0",
     "typescript": "^5.4.5"
+    "bun-types": "latest",
+    "ts-node": "^10.9.2",
+    "ts-node-dev": "^2.0.0",
+    "typescript": "^5.4.5"
   },
   "module": "src/server.js"
+  "module": "src/server.js"
 }